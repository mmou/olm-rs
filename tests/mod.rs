// olm-rs is a simple wrapper for libolm in Rust.
// Copyright (C) 2018  Johannes Hayeß
//
// This program is free software: you can redistribute it and/or modify
// it under the terms of the GNU General Public License as published by
// the Free Software Foundation, either version 3 of the License, or
// (at your option) any later version.
//
// This program is distributed in the hope that it will be useful,
// but WITHOUT ANY WARRANTY; without even the implied warranty of
// MERCHANTABILITY or FITNESS FOR A PARTICULAR PURPOSE.  See the
// GNU General Public License for more details.
//
// You should have received a copy of the GNU General Public License
// along with this program.  If not, see <https://www.gnu.org/licenses/>.

extern crate base64;
extern crate json;
extern crate olm_rs;

use olm_rs::account::OlmAccount;
use olm_rs::errors::{OlmAccountError, OlmSessionError};
use olm_rs::session::{OlmMessageType, OlmSession};
use olm_rs::utility::OlmUtility;
use olm_rs::*;

#[test]
fn library_version_valid() {
    let invalid_olm_version = OlmVersion {
        major: 0,
        minor: 0,
        patch: 0,
    };
    let olm_version = olm_rs::get_library_version();
    println!(
        "Olm version: {}.{}.{}",
        olm_version.major, olm_version.minor, olm_version.patch
    );
    assert_ne!(olm_version, invalid_olm_version);
}

#[test]
fn identity_keys_valid() {
    let olm_account = OlmAccount::new();
    // verify length of entire JSON object
    let identity_keys = olm_account.identity_keys();
    assert_eq!(identity_keys.len(), 116);
    let keys_json = json::parse(&identity_keys).unwrap();
    let curve25519 = String::from(keys_json["curve25519"].as_str().unwrap());
    let ed25519 = String::from(keys_json["ed25519"].as_str().unwrap());
    // verify encoded keys length
    assert_eq!(curve25519.len(), 43);
    assert_eq!(ed25519.len(), 43);
    // encoded as valid base64?
    base64::decode(&curve25519).unwrap();
    base64::decode(&ed25519).unwrap();
}

#[test]
fn operational_rng() {
    // Check that generated keys aren't the same
    let olm_account = OlmAccount::new();
    let olm_account2 = OlmAccount::new();
    let identity_keys = olm_account.identity_keys();
    let identity_keys2 = olm_account2.identity_keys();
    assert_ne!(identity_keys, identity_keys2);
}

#[test]
fn signatures_valid() {
    // test signature being valid base64
<<<<<<< HEAD
    let olm_account = OlmAccount::new();
    let mut bytes: Vec<u8> = vec![72, 101, 108, 108, 111, 32, 119, 111, 114, 108, 100, 33];
    let signature = olm_account.sign_bytes(bytes.as_mut_slice());
=======
    let olm_account = OlmAccount::new().unwrap();
    let bytes = vec![72, 101, 108, 108, 111, 32, 119, 111, 114, 108, 100, 33];
    let signature = olm_account.sign_bytes(bytes.as_slice());
>>>>>>> 13020bb2
    assert_eq!(signature.len(), 86);
    base64::decode(&signature).unwrap();

    // test sign_bytes() and sign_utf8_msg() on identical input
    let message = String::from("Hello world!");
    assert_eq!(
        olm_account.sign_bytes(message.as_bytes()),
        olm_account.sign_utf8_msg(message.as_str())
    )
}

#[test]
fn one_time_keys_valid() {
    let olm_account = OlmAccount::new();
    let max_number_otks = olm_account.max_number_of_one_time_keys();
    assert_eq!(100, max_number_otks);

    // empty read of one time keys
    let otks_empty = olm_account.one_time_keys();
    let otks_empty_json = json::parse(&otks_empty).unwrap();
    assert!(otks_empty_json["curve25519"].is_object());
    assert!(otks_empty_json["curve25519"].is_empty());

    olm_account.generate_one_time_keys(20);
    let otks_filled = olm_account.one_time_keys();
    let otks_filled_json = json::parse(&otks_filled).unwrap();
    assert_eq!(20, otks_filled_json["curve25519"].len());
    for entry in otks_filled_json["curve25519"].entries() {
        assert_eq!(6, entry.0.len());
        let key = entry.1.as_str().unwrap();
        base64::decode(&key).unwrap();
    }

    olm_account.mark_keys_as_published();

    // empty read of one time keys after marking as published
    let otks_empty = olm_account.one_time_keys();
    let otks_empty_json = json::parse(&otks_empty).unwrap();
    assert!(otks_empty_json["curve25519"].is_object());
    assert!(otks_empty_json["curve25519"].is_empty());
}

#[test]
fn remove_one_time_keys() {
    let account_a = OlmAccount::new().unwrap();
    account_a.generate_one_time_keys(1);

    let account_b = OlmAccount::new().unwrap();
    account_b.generate_one_time_keys(1);

    let otks = json::parse(&account_b.one_time_keys()).unwrap();
    let identity_keys = json::parse(&account_b.identity_keys()).unwrap();
    let session = OlmSession::create_outbound_session(
        &account_a,
        &identity_keys["curve25519"].as_str().unwrap(),
        &otks["curve25519"]
            .entries()
            .nth(0)
            .unwrap()
            .1
            .as_str()
            .unwrap(),
    ).unwrap();

    assert_eq!(1, otks["curve25519"].len());

    account_b.remove_one_time_keys(&session).unwrap();

    // empty read of one time keys after removing
    let otks_empty = json::parse(&account_b.one_time_keys()).unwrap();
    assert!(otks_empty["curve25519"].is_object());
    assert!(otks_empty["curve25519"].is_empty());
}

#[test]
#[should_panic(expected = "called `Result::unwrap()` on an `Err` value: BadMessageKeyId")]
fn remove_one_time_keys_fails() {
    let account_a = OlmAccount::new().unwrap();
    account_a.generate_one_time_keys(1);

    let account_b = OlmAccount::new().unwrap();
    account_b.generate_one_time_keys(1);

    let otks = json::parse(&account_b.one_time_keys()).unwrap();
    let identity_keys = json::parse(&account_b.identity_keys()).unwrap();
    let session = OlmSession::create_outbound_session(
        &account_a,
        &identity_keys["curve25519"].as_str().unwrap(),
        &otks["curve25519"]["AAAAAQ"].as_str().unwrap(),
    ).unwrap();

    assert_eq!(1, otks["curve25519"].len());

    account_a.remove_one_time_keys(&session).unwrap();
}

#[test]
fn sha256_valid() {
    let mut test_str = String::from("Hello, World!");
    let util = OlmUtility::new();
    let mut test_str_same = String::from("Hello, World!");
    let test_str_bytes = unsafe { test_str_same.as_bytes_mut() };

    assert_eq!(
        util.sha256_utf8_msg(&mut test_str),
        util.sha256_bytes(test_str_bytes)
    )
}

#[test]
fn account_pickling_fails_on_wrong_key() {
    let pickled;
    {
        let olm_account = OlmAccount::new();
        pickled = olm_account.pickle(&[3, 2, 1]);
    }
    // wrong key
    let olm_account_bad = OlmAccount::unpickle(pickled, &[1, 2, 3]);

    assert!(olm_account_bad.is_err());
    assert_eq!(olm_account_bad.err(), Some(OlmAccountError::BadAccountKey));
}

fn create_session_pair() -> (OlmSession, OlmSession) {
    let pickled_account_a = String::from("eOBXIKivUT6YYowRH031BNv7zNmzqM5B7CpXdyeaPvala5mt7/OeqrG1qVA7vA1SYloFyvJPIy0QNkD3j1HiPl5vtZHN53rtfZ9exXDok03zjmssqn4IJsqcA7Fbo1FZeKafG0NFcWwCPTdmcV7REqxjqGm3I4K8MQFa45AdTGSUu2C12cWeOcbSMlcINiMral+Uyah1sgPmLJ18h1qcnskXUXQvpffZ5DiUw1Iz5zxnwOQF1GVyowPJD7Zdugvj75RQnDxAn6CzyvrY2k2CuedwqDC3fIXM2xdUNWttW4nC2g4InpBhCVvNwhZYxlUb5BUEjmPI2AB3dAL5ry6o9MFncmbN6x5x");
    let pickled_account_b = String::from("eModTvoFi9oOIkax4j4nuxw9Tcl/J8mOmUctUWI68Q89HSaaPTqR+tdlKQ85v2GOs5NlZCp7EuycypN9GQ4fFbHUCrS7nspa3GFBWsR8PnM8+wez5PWmfFZLg3drOvT0jbMjpDx0MjGYClHBqcrEpKx9oFaIRGBaX6HXzT4lRaWSJkXxuX92q8iGNrLn96PuAWFNcD+2JXpPcNFntslwLUNgqzpZ04aIFYwL80GmzyOgq3Bz1GO6u3TgCQEAmTIYN2QkO0MQeuSfe7UoMumhlAJ6R8GPcdSSPtmXNk4tdyzzlgpVq1hm7ZLKto+g8/5Aq3PvnvA8wCqno2+Pi1duK1pZFTIlActr");
    let account_a = OlmAccount::unpickle(pickled_account_a, &[]).unwrap();
    let account_b = OlmAccount::unpickle(pickled_account_b, &[]).unwrap();
    let _identity_key_a = String::from("qIEr3TWcJQt4CP8QoKKJcCaukByIOpgh6erBkhLEa2o");
    let _one_time_key_a = String::from("WzsbsjD85iB1R32iWxfJdwkgmdz29ClMbJSJziECYwk");
    let identity_key_b = String::from("q/YhJtog/5VHCAS9rM9uUf6AaFk1yPe4GYuyUOXyQCg");
    let one_time_key_b = String::from("oWvzryma+B2onYjo3hM6A3Mgo/Yepm8HvgSvwZMTnjQ");
    let outbound =
        OlmSession::create_outbound_session(&account_a, &identity_key_b, &one_time_key_b).unwrap();
    let pre_key = outbound.encrypt(""); // Payload does not matter for PreKey
    let inbound = OlmSession::create_inbound_session(&account_b, pre_key).unwrap();
    (inbound, outbound)
}

#[test]
fn olm_outbound_session_creation() {
    let (_, outbound_session) = create_session_pair();

    assert_eq!(
        OlmMessageType::PreKey,
        outbound_session.encrypt_message_type()
    );
    assert!(!outbound_session.has_received_message());
}

#[test]
fn olm_encrypt_decrypt() {
    let (inbound_session, outbound_session) = create_session_pair();
    let encrypted = outbound_session.encrypt("Hello world!");
    let decrypted = inbound_session
        .decrypt(outbound_session.encrypt_message_type(), encrypted)
        .unwrap();
    assert_eq!(decrypted, "Hello world!");
}

#[test]
fn session_pickling_valid() {
    let pickled_account_a = String::from("eOBXIKivUT6YYowRH031BNv7zNmzqM5B7CpXdyeaPvala5mt7/OeqrG1qVA7vA1SYloFyvJPIy0QNkD3j1HiPl5vtZHN53rtfZ9exXDok03zjmssqn4IJsqcA7Fbo1FZeKafG0NFcWwCPTdmcV7REqxjqGm3I4K8MQFa45AdTGSUu2C12cWeOcbSMlcINiMral+Uyah1sgPmLJ18h1qcnskXUXQvpffZ5DiUw1Iz5zxnwOQF1GVyowPJD7Zdugvj75RQnDxAn6CzyvrY2k2CuedwqDC3fIXM2xdUNWttW4nC2g4InpBhCVvNwhZYxlUb5BUEjmPI2AB3dAL5ry6o9MFncmbN6x5x");
    let account_a = OlmAccount::unpickle(pickled_account_a, &[]).unwrap();
    let identity_key_b = String::from("qIEr3TWcJQt4CP8QoKKJcCaukByIOpgh6erBkhLEa2o");
    let one_time_key_b = String::from("WzsbsjD85iB1R32iWxfJdwkgmdz29ClMbJSJziECYwk");
    let outbound_session =
        OlmSession::create_outbound_session(&account_a, &identity_key_b, &one_time_key_b).unwrap();

    let session_id_before = outbound_session.session_id();
    let pickled_session = outbound_session.pickle(&[]);

    let outbound_session_unpickled = OlmSession::unpickle(pickled_session, &[]).unwrap();
    let session_id_after = outbound_session_unpickled.session_id();
    assert_eq!(session_id_before, session_id_after);
}

#[test]
fn session_pickling_fails_on_wrong_key() {
    let pickled_account_a = String::from("eOBXIKivUT6YYowRH031BNv7zNmzqM5B7CpXdyeaPvala5mt7/OeqrG1qVA7vA1SYloFyvJPIy0QNkD3j1HiPl5vtZHN53rtfZ9exXDok03zjmssqn4IJsqcA7Fbo1FZeKafG0NFcWwCPTdmcV7REqxjqGm3I4K8MQFa45AdTGSUu2C12cWeOcbSMlcINiMral+Uyah1sgPmLJ18h1qcnskXUXQvpffZ5DiUw1Iz5zxnwOQF1GVyowPJD7Zdugvj75RQnDxAn6CzyvrY2k2CuedwqDC3fIXM2xdUNWttW4nC2g4InpBhCVvNwhZYxlUb5BUEjmPI2AB3dAL5ry6o9MFncmbN6x5x");
    let account_a = OlmAccount::unpickle(pickled_account_a, &[]).unwrap();
    let identity_key_b = String::from("qIEr3TWcJQt4CP8QoKKJcCaukByIOpgh6erBkhLEa2o");
    let one_time_key_b = String::from("WzsbsjD85iB1R32iWxfJdwkgmdz29ClMbJSJziECYwk");
    let outbound_session =
        OlmSession::create_outbound_session(&account_a, &identity_key_b, &one_time_key_b).unwrap();
    let pickled_session = outbound_session.pickle(&[3, 2, 1]);

    // wrong key
    let outbound_session_bad = OlmSession::unpickle(pickled_session, &[1, 2, 3]);
    assert!(outbound_session_bad.is_err());
    assert_eq!(
        outbound_session_bad.err(),
        Some(OlmSessionError::BadAccountKey)
    );
}<|MERGE_RESOLUTION|>--- conflicted
+++ resolved
@@ -69,15 +69,9 @@
 #[test]
 fn signatures_valid() {
     // test signature being valid base64
-<<<<<<< HEAD
-    let olm_account = OlmAccount::new();
-    let mut bytes: Vec<u8> = vec![72, 101, 108, 108, 111, 32, 119, 111, 114, 108, 100, 33];
-    let signature = olm_account.sign_bytes(bytes.as_mut_slice());
-=======
     let olm_account = OlmAccount::new().unwrap();
     let bytes = vec![72, 101, 108, 108, 111, 32, 119, 111, 114, 108, 100, 33];
     let signature = olm_account.sign_bytes(bytes.as_slice());
->>>>>>> 13020bb2
     assert_eq!(signature.len(), 86);
     base64::decode(&signature).unwrap();
 
